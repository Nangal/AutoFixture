﻿using System;
using FakeItEasy;
using Ploeh.AutoFixture.Kernel;

namespace Ploeh.AutoFixture.AutoFakeItEasy
{
    /// <summary>
    /// Relays a request for an interface or an abstract class to a request for a
    /// <see cref="Fake{T}"/> of that class.
    /// </summary>
    public class FakeItEasyRelay : ISpecimenBuilder
    {
        private readonly IRequestSpecification fakeableSpecification;

        /// <summary>
        /// Initializes a new instance of the <see cref="FakeItEasyRelay"/> class.
        /// </summary>
        public FakeItEasyRelay()
            : this(new IsFakeableSpecification())
        {
        }

        /// <summary>
        /// Initializes a new instance of the <see cref="FakeItEasyRelay"/> class with a specification
        /// that determines whether a type should be mocked.
        /// </summary>
        /// <param name="fakeableSpecification">
        /// A specification that determines whether a type should be mocked or not.
        /// </param>
        public FakeItEasyRelay(IRequestSpecification fakeableSpecification)
        {
            if (fakeableSpecification == null)
                throw new ArgumentNullException("fakeableSpecification");

            this.fakeableSpecification = fakeableSpecification;
        }

        /// <summary>
        /// Gets a specification that determines whether a given type should be mocked.
        /// </summary>
        /// <value>The specification.</value>
        /// <remarks>
        /// <para>
        /// This specification determins whether a given type should be relayed as a request for a
        /// mock of the same type. By default it only returns <see langword="true"/> for interfaces
        /// and abstract classes, but a different specification can be supplied by using the
        /// overloaded constructor that takes an
        /// <see cref="IRequestSpecification" /> as input. In that case, this
        /// property returns the specification supplied to the constructor.
        /// </para>
        /// </remarks>
        /// <seealso cref="FakeItEasyRelay(IRequestSpecification)"/>
        public IRequestSpecification FakeableSpecification
        {
            get { return this.fakeableSpecification; }
        }

        /// <summary>
        /// Creates a new specimen based on a request.
        /// </summary>
        /// <param name="request">The request that describes what to create.</param>
        /// <param name="context">A context that can be used to create other specimens.</param>
        /// <returns>
        /// A dynamic mock instance of the requested interface or abstract class if possible;
        /// otherwise a <see cref="NoSpecimen"/> instance.
        /// </returns>
        public object Create(object request, ISpecimenContext context)
        {
            if (context == null)
                throw new ArgumentNullException("context");

            if (!this.fakeableSpecification.IsSatisfiedBy(request))
                return new NoSpecimen();

            var type = request as Type;
            if (type == null)
                return new NoSpecimen();

            var fakeType = typeof(Fake<>).MakeGenericType(type);

<<<<<<< HEAD
            var fake = context.Resolve(fakeType) as FakeItEasy.Configuration.IHideObjectMembers;
            if (fake == null)
                return new NoSpecimen();
=======
            var fake = context.Resolve(fakeType);
            if (!fakeType.IsInstanceOfType(fake))
            {
#pragma warning disable 618
                return new NoSpecimen(request);
#pragma warning restore 618
            }
>>>>>>> 208612fd

            return fake.GetType().GetProperty("FakedObject").GetValue(fake, null);
        }

        private class IsFakeableSpecification : IRequestSpecification
        {
            public bool IsSatisfiedBy(object request)
            {
                var t = request as Type;
                return (t != null) && ((t.IsAbstract) || (t.IsInterface));
            }
        }
    }
}
<|MERGE_RESOLUTION|>--- conflicted
+++ resolved
@@ -1,107 +1,99 @@
-﻿using System;
-using FakeItEasy;
-using Ploeh.AutoFixture.Kernel;
+﻿using System;
+using FakeItEasy;
+using Ploeh.AutoFixture.Kernel;
+
+namespace Ploeh.AutoFixture.AutoFakeItEasy
+{
+    /// <summary>
+    /// Relays a request for an interface or an abstract class to a request for a
+    /// <see cref="Fake{T}"/> of that class.
+    /// </summary>
+    public class FakeItEasyRelay : ISpecimenBuilder
+    {
+        private readonly IRequestSpecification fakeableSpecification;
+
+        /// <summary>
+        /// Initializes a new instance of the <see cref="FakeItEasyRelay"/> class.
+        /// </summary>
+        public FakeItEasyRelay()
+            : this(new IsFakeableSpecification())
+        {
+        }
+
+        /// <summary>
+        /// Initializes a new instance of the <see cref="FakeItEasyRelay"/> class with a specification
+        /// that determines whether a type should be mocked.
+        /// </summary>
+        /// <param name="fakeableSpecification">
+        /// A specification that determines whether a type should be mocked or not.
+        /// </param>
+        public FakeItEasyRelay(IRequestSpecification fakeableSpecification)
+        {
+            if (fakeableSpecification == null)
+                throw new ArgumentNullException("fakeableSpecification");
+
+            this.fakeableSpecification = fakeableSpecification;
+        }
+
+        /// <summary>
+        /// Gets a specification that determines whether a given type should be mocked.
+        /// </summary>
+        /// <value>The specification.</value>
+        /// <remarks>
+        /// <para>
+        /// This specification determins whether a given type should be relayed as a request for a
+        /// mock of the same type. By default it only returns <see langword="true"/> for interfaces
+        /// and abstract classes, but a different specification can be supplied by using the
+        /// overloaded constructor that takes an
+        /// <see cref="IRequestSpecification" /> as input. In that case, this
+        /// property returns the specification supplied to the constructor.
+        /// </para>
+        /// </remarks>
+        /// <seealso cref="FakeItEasyRelay(IRequestSpecification)"/>
+        public IRequestSpecification FakeableSpecification
+        {
+            get { return this.fakeableSpecification; }
+        }
+
+        /// <summary>
+        /// Creates a new specimen based on a request.
+        /// </summary>
+        /// <param name="request">The request that describes what to create.</param>
+        /// <param name="context">A context that can be used to create other specimens.</param>
+        /// <returns>
+        /// A dynamic mock instance of the requested interface or abstract class if possible;
+        /// otherwise a <see cref="NoSpecimen"/> instance.
+        /// </returns>
+        public object Create(object request, ISpecimenContext context)
+        {
+            if (context == null)
+                throw new ArgumentNullException("context");
+
+            if (!this.fakeableSpecification.IsSatisfiedBy(request))
+                return new NoSpecimen();
+
+            var type = request as Type;
+            if (type == null)
+                return new NoSpecimen();
+
+            var fakeType = typeof(Fake<>).MakeGenericType(type);
 
-namespace Ploeh.AutoFixture.AutoFakeItEasy
-{
-    /// <summary>
-    /// Relays a request for an interface or an abstract class to a request for a
-    /// <see cref="Fake{T}"/> of that class.
-    /// </summary>
-    public class FakeItEasyRelay : ISpecimenBuilder
-    {
-        private readonly IRequestSpecification fakeableSpecification;
-
-        /// <summary>
-        /// Initializes a new instance of the <see cref="FakeItEasyRelay"/> class.
-        /// </summary>
-        public FakeItEasyRelay()
-            : this(new IsFakeableSpecification())
-        {
-        }
-
-        /// <summary>
-        /// Initializes a new instance of the <see cref="FakeItEasyRelay"/> class with a specification
-        /// that determines whether a type should be mocked.
-        /// </summary>
-        /// <param name="fakeableSpecification">
-        /// A specification that determines whether a type should be mocked or not.
-        /// </param>
-        public FakeItEasyRelay(IRequestSpecification fakeableSpecification)
-        {
-            if (fakeableSpecification == null)
-                throw new ArgumentNullException("fakeableSpecification");
-
-            this.fakeableSpecification = fakeableSpecification;
-        }
-
-        /// <summary>
-        /// Gets a specification that determines whether a given type should be mocked.
-        /// </summary>
-        /// <value>The specification.</value>
-        /// <remarks>
-        /// <para>
-        /// This specification determins whether a given type should be relayed as a request for a
-        /// mock of the same type. By default it only returns <see langword="true"/> for interfaces
-        /// and abstract classes, but a different specification can be supplied by using the
-        /// overloaded constructor that takes an
-        /// <see cref="IRequestSpecification" /> as input. In that case, this
-        /// property returns the specification supplied to the constructor.
-        /// </para>
-        /// </remarks>
-        /// <seealso cref="FakeItEasyRelay(IRequestSpecification)"/>
-        public IRequestSpecification FakeableSpecification
-        {
-            get { return this.fakeableSpecification; }
-        }
-
-        /// <summary>
-        /// Creates a new specimen based on a request.
-        /// </summary>
-        /// <param name="request">The request that describes what to create.</param>
-        /// <param name="context">A context that can be used to create other specimens.</param>
-        /// <returns>
-        /// A dynamic mock instance of the requested interface or abstract class if possible;
-        /// otherwise a <see cref="NoSpecimen"/> instance.
-        /// </returns>
-        public object Create(object request, ISpecimenContext context)
-        {
-            if (context == null)
-                throw new ArgumentNullException("context");
-
-            if (!this.fakeableSpecification.IsSatisfiedBy(request))
-                return new NoSpecimen();
-
-            var type = request as Type;
-            if (type == null)
-                return new NoSpecimen();
-
-            var fakeType = typeof(Fake<>).MakeGenericType(type);
-
-<<<<<<< HEAD
-            var fake = context.Resolve(fakeType) as FakeItEasy.Configuration.IHideObjectMembers;
-            if (fake == null)
-                return new NoSpecimen();
-=======
-            var fake = context.Resolve(fakeType);
-            if (!fakeType.IsInstanceOfType(fake))
-            {
-#pragma warning disable 618
-                return new NoSpecimen(request);
-#pragma warning restore 618
+            var fake = context.Resolve(fakeType);
+            if (!fakeType.IsInstanceOfType(fake))
+            {
+                return new NoSpecimen();
             }
->>>>>>> 208612fd
-
-            return fake.GetType().GetProperty("FakedObject").GetValue(fake, null);
-        }
-
-        private class IsFakeableSpecification : IRequestSpecification
-        {
-            public bool IsSatisfiedBy(object request)
-            {
-                var t = request as Type;
-                return (t != null) && ((t.IsAbstract) || (t.IsInterface));
-            }
-        }
-    }
-}
+
+            return fake.GetType().GetProperty("FakedObject").GetValue(fake, null);
+        }
+
+        private class IsFakeableSpecification : IRequestSpecification
+        {
+            public bool IsSatisfiedBy(object request)
+            {
+                var t = request as Type;
+                return (t != null) && ((t.IsAbstract) || (t.IsInterface));
+            }
+        }
+    }
+}
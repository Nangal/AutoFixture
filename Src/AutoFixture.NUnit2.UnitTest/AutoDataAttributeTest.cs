--- conflicted
+++ resolved
@@ -1,204 +1,203 @@
-﻿using System;
-using System.Collections.Generic;
-using System.Linq;
-using Ploeh.AutoFixture.NUnit2.Addins;
-using NUnit.Framework;
-using Ploeh.TestTypeFoundation;
+﻿using System;
+using System.Collections.Generic;
+using System.Linq;
+using Ploeh.AutoFixture.NUnit2.Addins;
+using NUnit.Framework;
+using Ploeh.TestTypeFoundation;
+
+namespace Ploeh.AutoFixture.NUnit2.UnitTest
+{
+    [TestFixture]
+    public class AutoDataAttributeTest
+    {
+        [Test]
+        public void SutIsDataAttribute()
+        {
+            // Fixture setup
+            // Exercise system
+            var sut = new AutoDataAttribute();
+            // Verify outcome
+            Assert.IsInstanceOf<DataAttribute>(sut);
+            // Teardown
+        }
+
+        [Test]
+        public void InitializedWithDefaultConstructorHasCorrectFixture()
+        {
+            // Fixture setup
+            var sut = new AutoDataAttribute();
+            // Exercise system
+            IFixture result = sut.Fixture;
+            // Verify outcome
+            Assert.IsAssignableFrom<Fixture>(result);
+            // Teardown
+        }
+
+        [Test]
+        public void InitializeWithNullFixtureThrows()
+        {
+            // Fixture setup
+            // Exercise system and verify outcome
+            Assert.Throws<ArgumentNullException>(() =>
+                new DerivedAutoDataAttribute((IFixture)null));
+            // Teardown
+        }
+
+        [Test]
+        public void InitializedWithComposerHasCorrectComposer()
+        {
+            // Fixture setup
+            var expectedComposer = new DelegatingFixture();
+            var sut = new DerivedAutoDataAttribute(expectedComposer);
+            // Exercise system
+            var result = sut.Fixture;
+            // Verify outcome
+            Assert.AreEqual(expectedComposer, result);
+            // Teardown
+        }
+
+        [Test]
+        public void InitializeWithNullTypeThrows()
+        {
+            // Fixture setup
+            // Exercise system and verify outcome
+            Assert.Throws<ArgumentNullException>(() =>
+#pragma warning disable 618
+                new AutoDataAttribute((Type)null));
+#pragma warning restore 618
+            // Teardown
+        }
+
+        [Test]
+        public void InitializeWithNonComposerTypeThrows()
+        {
+            // Fixture setup
+            // Exercise system and verify outcome
+            Assert.Throws<ArgumentException>(() =>
+#pragma warning disable 618
+                new AutoDataAttribute(typeof(object)));
+#pragma warning restore 618
+            // Teardown
+        }
+
+        [Test]
+        public void InitializeWithComposerTypeWithoutDefaultConstructorThrows()
+        {
+            // Fixture setup
+            // Exercise system and verify outcome
+            Assert.Throws<ArgumentException>(() =>
+#pragma warning disable 618
+                new AutoDataAttribute(typeof(ComposerWithoutADefaultConstructor)));
+#pragma warning restore 618
+            // Teardown
+        }
+
+        [Test]
+        public void InitializedWithCorrectComposerTypeHasCorrectComposer()
+        {
+            // Fixture setup
+            var composerType = typeof(DelegatingFixture);
+#pragma warning disable 618
+            var sut = new AutoDataAttribute(composerType);
+#pragma warning restore 618
+            // Exercise system
+            var result = sut.Fixture;
+            // Verify outcome
+            Assert.IsAssignableFrom(composerType, result);
+            // Teardown
+        }
+
+        [Test]
+        public void FixtureTypeIsCorrect()
+        {
+            // Fixture setup
+            var composerType = typeof(DelegatingFixture);
+#pragma warning disable 618
+            var sut = new AutoDataAttribute(composerType);
+#pragma warning restore 618
+            // Exercise system
+            var result = sut.FixtureType;
+            // Verify outcome
+            Assert.AreEqual(composerType, result);
+            // Teardown
+        }
+
+        [Test]
+        public void GetArgumentsWithNullMethodThrows()
+        {
+            // Fixture setup
+            var sut = new AutoDataAttribute();
+            // Exercise system and verify outcome
+            Assert.Throws<ArgumentNullException>(() =>
+                sut.GetData(null));
+            // Teardown
+        }
+
+        [Test]
+        public void GetArgumentsReturnsCorrectResult()
+        {
+            // Fixture setup
+            var method = typeof(TypeWithOverloadedMembers).GetMethod("DoSomething", new[] { typeof(object) });
+            var parameters = method.GetParameters();
+
+            var expectedResult = new object();
+            var builder = new DelegatingSpecimenBuilder
+            {
+                OnCreate = (r, c) =>
+                    {
+                        Assert.AreEqual(parameters.Single(), r);
+                        Assert.NotNull(c);
+                        return expectedResult;
+                    }
+            };
+            var composer = new DelegatingFixture { OnCreate = builder.OnCreate };
+
+            var sut = new DerivedAutoDataAttribute(composer);
+            // Exercise system
+            var result = sut.GetData(method);
+            // Verify outcome
+            Assert.True(new[] { expectedResult }.SequenceEqual(result.Single()));
+            // Teardown
+        }
 
-namespace Ploeh.AutoFixture.NUnit2.UnitTest
-{
-    [TestFixture]
-    public class AutoDataAttributeTest
-    {
-        [Test]
-        public void SutIsDataAttribute()
-        {
-            // Fixture setup
-            // Exercise system
-            var sut = new AutoDataAttribute();
-            // Verify outcome
-            Assert.IsInstanceOf<DataAttribute>(sut);
-            // Teardown
+        private class DerivedAutoDataAttribute : AutoDataAttribute
+        {
+            public DerivedAutoDataAttribute(IFixture fixture)
+               : base(fixture)
+            {
+            }
         }
 
-        [Test]
-        public void InitializedWithDefaultConstructorHasCorrectFixture()
-        {
-            // Fixture setup
-            var sut = new AutoDataAttribute();
-            // Exercise system
-            IFixture result = sut.Fixture;
-            // Verify outcome
-            Assert.IsAssignableFrom<Fixture>(result);
+        [TestCase("CreateWithFrozenAndFavorArrays")]
+        [TestCase("CreateWithFavorArraysAndFrozen")]
+        [TestCase("CreateWithFrozenAndFavorEnumerables")]
+        [TestCase("CreateWithFavorEnumerablesAndFrozen")]
+        [TestCase("CreateWithFrozenAndFavorLists")]
+        [TestCase("CreateWithFavorListsAndFrozen")]
+        [TestCase("CreateWithFrozenAndGreedy")]
+        [TestCase("CreateWithGreedyAndFrozen")]
+        [TestCase("CreateWithFrozenAndModest")]
+        [TestCase("CreateWithModestAndFrozen")]
+        [TestCase("CreateWithFrozenAndNoAutoProperties")]
+        [TestCase("CreateWithNoAutoPropertiesAndFrozen")]
+        public void GetDataOrdersCustomizationAttributes(string methodName)
+        {
+            // Fixture setup
+            var method = typeof(TypeWithCustomizationAttributes).GetMethod(methodName, new[] { typeof(ConcreteType) });
+            var customizationLog = new List<ICustomization>();
+            var fixture = new DelegatingFixture();
+            fixture.OnCustomize = c =>
+            {
+                customizationLog.Add(c);
+                return fixture;
+            };
+            var sut = new DerivedAutoDataAttribute(fixture);
+            // Exercise system
+            sut.GetData(method);
+            // Verify outcome
+            Assert.False(customizationLog[0] is FreezeOnMatchCustomization);
+            Assert.True(customizationLog[1] is FreezeOnMatchCustomization);
             // Teardown
-        }
-
-        [Test]
-        public void InitializeWithNullFixtureThrows()
-        {
-            // Fixture setup
-            // Exercise system and verify outcome
-            Assert.Throws<ArgumentNullException>(() =>
-                new DerivedAutoDataAttribute((IFixture)null));
-            // Teardown
-        }
-
-        [Test]
-        public void InitializedWithComposerHasCorrectComposer()
-        {
-            // Fixture setup
-            var expectedComposer = new DelegatingFixture();
-            var sut = new DerivedAutoDataAttribute(expectedComposer);
-            // Exercise system
-            var result = sut.Fixture;
-            // Verify outcome
-            Assert.AreEqual(expectedComposer, result);
-            // Teardown
-        }
-
-        [Test]
-        public void InitializeWithNullTypeThrows()
-        {
-            // Fixture setup
-            // Exercise system and verify outcome
-            Assert.Throws<ArgumentNullException>(() =>
-#pragma warning disable 618
-                new AutoDataAttribute((Type)null));
-#pragma warning restore 618
-            // Teardown
-        }
-
-        [Test]
-        public void InitializeWithNonComposerTypeThrows()
-        {
-            // Fixture setup
-            // Exercise system and verify outcome
-            Assert.Throws<ArgumentException>(() =>
-#pragma warning disable 618
-                new AutoDataAttribute(typeof(object)));
-#pragma warning restore 618
-            // Teardown
-        }
-
-        [Test]
-        public void InitializeWithComposerTypeWithoutDefaultConstructorThrows()
-        {
-            // Fixture setup
-            // Exercise system and verify outcome
-            Assert.Throws<ArgumentException>(() =>
-#pragma warning disable 618
-                new AutoDataAttribute(typeof(ComposerWithoutADefaultConstructor)));
-#pragma warning restore 618
-            // Teardown
-        }
-
-        [Test]
-        public void InitializedWithCorrectComposerTypeHasCorrectComposer()
-        {
-            // Fixture setup
-            var composerType = typeof(DelegatingFixture);
-#pragma warning disable 618
-            var sut = new AutoDataAttribute(composerType);
-#pragma warning restore 618
-            // Exercise system
-            var result = sut.Fixture;
-            // Verify outcome
-            Assert.IsAssignableFrom(composerType, result);
-            // Teardown
-        }
-
-        [Test]
-        public void FixtureTypeIsCorrect()
-        {
-            // Fixture setup
-            var composerType = typeof(DelegatingFixture);
-#pragma warning disable 618
-            var sut = new AutoDataAttribute(composerType);
-#pragma warning restore 618
-            // Exercise system
-            var result = sut.FixtureType;
-            // Verify outcome
-            Assert.AreEqual(composerType, result);
-            // Teardown
-        }
-
-        [Test]
-        public void GetArgumentsWithNullMethodThrows()
-        {
-            // Fixture setup
-            var sut = new AutoDataAttribute();
-            // Exercise system and verify outcome
-            Assert.Throws<ArgumentNullException>(() =>
-                sut.GetData(null));
-            // Teardown
-        }
-
-        [Test]
-        public void GetArgumentsReturnsCorrectResult()
-        {
-            // Fixture setup
-            var method = typeof(TypeWithOverloadedMembers).GetMethod("DoSomething", new[] { typeof(object) });
-            var parameters = method.GetParameters();
-
-            var expectedResult = new object();
-            var builder = new DelegatingSpecimenBuilder
-            {
-                OnCreate = (r, c) =>
-                    {
-                        Assert.AreEqual(parameters.Single(), r);
-                        Assert.NotNull(c);
-                        return expectedResult;
-                    }
-            };
-            var composer = new DelegatingFixture { OnCreate = builder.OnCreate };
-
-            var sut = new DerivedAutoDataAttribute(composer);
-            // Exercise system
-            var result = sut.GetData(method);
-            // Verify outcome
-            Assert.True(new[] { expectedResult }.SequenceEqual(result.Single()));
-            // Teardown
-        }
-
-<<<<<<< HEAD
-        private class DerivedAutoDataAttribute : AutoDataAttribute
-        {
-            public DerivedAutoDataAttribute(IFixture fixture)
-               : base(fixture)
-            {
-            }
-=======
-        [TestCase("CreateWithFrozenAndFavorArrays")]
-        [TestCase("CreateWithFavorArraysAndFrozen")]
-        [TestCase("CreateWithFrozenAndFavorEnumerables")]
-        [TestCase("CreateWithFavorEnumerablesAndFrozen")]
-        [TestCase("CreateWithFrozenAndFavorLists")]
-        [TestCase("CreateWithFavorListsAndFrozen")]
-        [TestCase("CreateWithFrozenAndGreedy")]
-        [TestCase("CreateWithGreedyAndFrozen")]
-        [TestCase("CreateWithFrozenAndModest")]
-        [TestCase("CreateWithModestAndFrozen")]
-        [TestCase("CreateWithFrozenAndNoAutoProperties")]
-        [TestCase("CreateWithNoAutoPropertiesAndFrozen")]
-        public void GetDataOrdersCustomizationAttributes(string methodName)
-        {
-            // Fixture setup
-            var method = typeof(TypeWithCustomizationAttributes).GetMethod(methodName, new[] { typeof(ConcreteType) });
-            var customizationLog = new List<ICustomization>();
-            var fixture = new DelegatingFixture();
-            fixture.OnCustomize = c =>
-            {
-                customizationLog.Add(c);
-                return fixture;
-            };
-            var sut = new AutoDataAttribute(fixture);
-            // Exercise system
-            sut.GetData(method);
-            // Verify outcome
-            Assert.False(customizationLog[0] is FreezeOnMatchCustomization);
-            Assert.True(customizationLog[1] is FreezeOnMatchCustomization);
-            // Teardown
->>>>>>> f52ba8e2
-        }
-    }
-}
+        }
+    }
+}
--- conflicted
+++ resolved
@@ -1,311 +1,308 @@
-﻿<?xml version="1.0" encoding="utf-8"?>
-<Project ToolsVersion="4.0" DefaultTargets="Build" xmlns="http://schemas.microsoft.com/developer/msbuild/2003">
-  <PropertyGroup>
-    <Configuration Condition=" '$(Configuration)' == '' ">Debug</Configuration>
-    <Platform Condition=" '$(Platform)' == '' ">AnyCPU</Platform>
-    <ProductVersion>9.0.30729</ProductVersion>
-    <SchemaVersion>2.0</SchemaVersion>
-    <ProjectGuid>{01C86B79-C79F-4EC4-B32E-DA5467DBBD31}</ProjectGuid>
-    <OutputType>Library</OutputType>
-    <AppDesignerFolder>Properties</AppDesignerFolder>
-    <RootNamespace>Ploeh.AutoFixtureUnitTest</RootNamespace>
-    <AssemblyName>Ploeh.AutoFixtureUnitTest</AssemblyName>
-    <TargetFrameworkVersion>v3.5</TargetFrameworkVersion>
-    <FileAlignment>512</FileAlignment>
-    <FileUpgradeFlags>
-    </FileUpgradeFlags>
-    <OldToolsVersion>3.5</OldToolsVersion>
-    <UpgradeBackupLocation />
-    <PublishUrl>publish\</PublishUrl>
-    <Install>true</Install>
-    <InstallFrom>Disk</InstallFrom>
-    <UpdateEnabled>false</UpdateEnabled>
-    <UpdateMode>Foreground</UpdateMode>
-    <UpdateInterval>7</UpdateInterval>
-    <UpdateIntervalUnits>Days</UpdateIntervalUnits>
-    <UpdatePeriodically>false</UpdatePeriodically>
-    <UpdateRequired>false</UpdateRequired>
-    <MapFileExtensions>true</MapFileExtensions>
-    <ApplicationRevision>0</ApplicationRevision>
-    <ApplicationVersion>1.0.0.%2a</ApplicationVersion>
-    <IsWebBootstrapper>false</IsWebBootstrapper>
-    <UseApplicationTrust>false</UseApplicationTrust>
-    <BootstrapperEnabled>true</BootstrapperEnabled>
-  </PropertyGroup>
-  <PropertyGroup Condition=" '$(Configuration)|$(Platform)' == 'Debug|AnyCPU' ">
-    <DebugSymbols>true</DebugSymbols>
-    <DebugType>full</DebugType>
-    <Optimize>false</Optimize>
-    <OutputPath>bin\Debug\</OutputPath>
-    <DefineConstants>DEBUG;TRACE</DefineConstants>
-    <ErrorReport>prompt</ErrorReport>
-    <WarningLevel>4</WarningLevel>
-    <CodeAnalysisRuleSet>AllRules.ruleset</CodeAnalysisRuleSet>
-  </PropertyGroup>
-  <PropertyGroup Condition=" '$(Configuration)|$(Platform)' == 'Release|AnyCPU' ">
-    <DebugType>pdbonly</DebugType>
-    <Optimize>true</Optimize>
-    <OutputPath>bin\Release\</OutputPath>
-    <DefineConstants>TRACE</DefineConstants>
-    <ErrorReport>prompt</ErrorReport>
-    <WarningLevel>4</WarningLevel>
-    <CodeAnalysisRuleSet>AllRules.ruleset</CodeAnalysisRuleSet>
-  </PropertyGroup>
-  <PropertyGroup Condition=" '$(Configuration)|$(Platform)' == 'Verify|AnyCPU' ">
-    <OutputPath>bin\Verify\</OutputPath>
-    <DefineConstants>TRACE</DefineConstants>
-    <Optimize>true</Optimize>
-    <DebugType>pdbonly</DebugType>
-    <PlatformTarget>AnyCPU</PlatformTarget>
-    <CodeAnalysisUseTypeNameInSuppression>true</CodeAnalysisUseTypeNameInSuppression>
-    <CodeAnalysisModuleSuppressionsFile>GlobalSuppressions.cs</CodeAnalysisModuleSuppressionsFile>
-    <ErrorReport>prompt</ErrorReport>
-    <CodeAnalysisRuleSet>AllRules.ruleset</CodeAnalysisRuleSet>
-  </PropertyGroup>
-  <ItemGroup>
-    <Reference Include="System" />
-    <Reference Include="System.ComponentModel.DataAnnotations" />
-    <Reference Include="System.Core">
-      <RequiredTargetFramework>3.5</RequiredTargetFramework>
-    </Reference>
-    <Reference Include="xunit, Version=1.6.1.1521, Culture=neutral, PublicKeyToken=8d05b1bb7a6fdb6c, processorArchitecture=MSIL">
-      <SpecificVersion>False</SpecificVersion>
-      <HintPath>..\..\Lib\xUnit.net 1.6.1\xunit.dll</HintPath>
-    </Reference>
-    <Reference Include="xunit.extensions, Version=1.6.1.1521, Culture=neutral, PublicKeyToken=8d05b1bb7a6fdb6c, processorArchitecture=MSIL">
-      <SpecificVersion>False</SpecificVersion>
-      <HintPath>..\..\Lib\xUnit.net 1.6.1\xunit.extensions.dll</HintPath>
-    </Reference>
-  </ItemGroup>
-  <ItemGroup>
-    <Compile Include="AutoPropertiesTargetTest.cs" />
-    <Compile Include="BehaviorComposerTest.cs" />
-    <Compile Include="BehaviorPostprocessComposerTest.cs" />
-    <Compile Include="BehaviorRootTest.cs" />
-    <Compile Include="BooleanSwitchTest.cs" />
-    <Compile Include="ByteSequenceGeneratorTest.cs" />
-    <Compile Include="CharSequenceGeneratorTest.cs" />
-    <Compile Include="ConstrainedStringGeneratorTest.cs" />
-    <Compile Include="CurrentDateTimeCustomizationTest.cs" />
-    <Compile Include="CurrentDateTimeGeneratorTest.cs" />
-    <Compile Include="CustomizationNodeTest.cs" />
-    <Compile Include="DataAnnotations\RegularExpressionAttributeRelayTest.cs" />
-    <Compile Include="DataAnnotations\RegularExpressionValidatedType.cs" />
-    <Compile Include="DataAnnotations\StringLengthAttributeRelayTest.cs" />
-    <Compile Include="DataAnnotations\StringLengthValidatedType.cs" />
-    <Compile Include="DefaultRelaysPipeTest.cs" />
-    <Compile Include="Dsl\NodeComposerTest.cs" />
-    <Compile Include="FakeCustomAttributeProvider.cs" />
-    <Compile Include="DataAnnotations\RangeAttributeRelayTest.cs" />
-    <Compile Include="DataAnnotations\RangeValidatedType.cs" />
-    <Compile Include="DependencyConstraints.cs" />
-    <Compile Include="CollectionFillerTest.cs" />
-    <Compile Include="CompositeCustomizationTest.cs" />
-    <Compile Include="DateTimeGeneratorTest.cs" />
-    <Compile Include="GeneratorTest.cs" />
-    <Compile Include="Kernel\ConstrainedStringRequestTest.cs" />
-<<<<<<< HEAD
-    <Compile Include="Kernel\FixedPipeTest.cs" />
-    <Compile Include="Kernel\NodeComparer.cs" />
-=======
-    <Compile Include="Kernel\OmitRecursionGuardTest.cs" />
->>>>>>> b4b33bf2
-    <Compile Include="Kernel\OmitSpecimenTest.cs" />
-    <Compile Include="Kernel\RangedNumberRequestTest.cs" />
-    <Compile Include="Kernel\RegularExpressionRequestTest.cs" />
-    <Compile Include="Kernel\GraphEqualsTest.cs" />
-    <Compile Include="Kernel\TypedNodeTest.cs" />
-    <Compile Include="MarkerNode.cs" />
-    <Compile Include="ProvidedAttribute.cs" />
-    <Compile Include="RangedNumberGeneratorTest.cs" />
-    <Compile Include="RegularExpressionGeneratorTest.cs" />
-    <Compile Include="ResidueCollectorNodeTest.cs" />
-    <Compile Include="SingletonSpecimenBuilderNodeStackCollectionAdapterTest.cs" />
-    <Compile Include="SpecimenBuilderNodeCollectionAdapterTest.cs" />
-    <Compile Include="SpecimenBuilderNodeEventArgsTest.cs" />
-    <Compile Include="StrictlyMonotonicallyIncreasingDateTimeGeneratorTest.cs" />
-    <Compile Include="DefaultPrimitiveBuildersTest.cs" />
-    <Compile Include="DelegatingCustomization.cs" />
-    <Compile Include="DelegatingEqualityComparer.cs" />
-    <Compile Include="DelegatingRecursionGuard.cs" />
-    <Compile Include="DisposableTrackingCustomizationTest.cs" />
-    <Compile Include="Dsl\ComposerAssert.cs" />
-    <Compile Include="Dsl\CompositeComposerTest.cs" />
-    <Compile Include="Dsl\CompositePostprocessComposerTest.cs" />
-    <Compile Include="Dsl\DelegatingComposer.cs" />
-    <Compile Include="Dsl\ComposerTest.cs" />
-    <Compile Include="Dsl\NullComposerTest.cs" />
-    <Compile Include="DefaultEnginePartsTest.cs" />
-    <Compile Include="EnumGeneratorTest.cs" />
-    <Compile Include="Kernel\ArrayFavoringConstructorQueryTest.cs" />
-    <Compile Include="Kernel\CompositeConstructorQueryTest.cs" />
-    <Compile Include="Kernel\CompositeMethodQueryTest.cs" />
-    <Compile Include="Kernel\DelegatingMethodQuery.cs" />
-    <Compile Include="Kernel\FactoryMethodQueryTest.cs" />
-    <Compile Include="Kernel\InstanceMethodTest.cs" />
-    <Compile Include="Kernel\MethodInvokerTest.cs" />
-    <Compile Include="Kernel\StaticMethodTest.cs" />
-    <Compile Include="FixtureFreezerTest.cs" />
-    <Compile Include="FixtureRegistrarTest.cs" />
-    <Compile Include="FreezingCustomizationTest.cs" />
-    <Compile Include="ConstructorCustomizationTest.cs" />
-    <Compile Include="Kernel\AndRequestSpecificationTest.cs" />
-    <Compile Include="Kernel\AnyTypeSpecificationTest.cs" />
-    <Compile Include="Kernel\AutoPropertiesCommandTest.cs" />
-    <Compile Include="Kernel\CollectionRelayTest.cs" />
-    <Compile Include="Kernel\CollectionSpecificationTest.cs" />
-    <Compile Include="Kernel\CompositeSpecimenBuilderTest.cs" />
-    <Compile Include="DecimalSequenceGeneratorTest.cs" />
-    <Compile Include="Kernel\ConstructorMethodTest.cs" />
-    <Compile Include="Kernel\DelegateGeneratorTest.cs" />
-    <Compile Include="Kernel\DelegatingConstructorQuery.cs" />
-    <Compile Include="DictionaryFillerTest.cs" />
-    <Compile Include="Kernel\DictionaryRelayTest.cs" />
-    <Compile Include="Kernel\DictionarySpecificationTest.cs" />
-    <Compile Include="Kernel\DisposableSpy.cs" />
-    <Compile Include="Kernel\DelegatingSpecimenBuilderTransformation.cs" />
-    <Compile Include="Kernel\ArrayRelayTest.cs" />
-    <Compile Include="Kernel\DisposableTrackerTest.cs" />
-    <Compile Include="Kernel\DisposableTrackingBehaviorTest.cs" />
-    <Compile Include="Kernel\EnumerableRelayTest.cs" />
-    <Compile Include="Kernel\HashSetSpecificationTest.cs" />
-    <Compile Include="Kernel\ListFavoringConstructorQueryTest.cs" />
-    <Compile Include="Kernel\ListRelayTest.cs" />
-    <Compile Include="Kernel\ListSpecificationTest.cs" />
-    <Compile Include="Kernel\FixedBuilderTest.cs" />
-    <Compile Include="Kernel\GreedyConstructorQueryTest.cs" />
-    <Compile Include="Kernel\IllegalRequestExceptionTest.cs" />
-    <Compile Include="Kernel\IntPtrGuardTest.cs" />
-    <Compile Include="Kernel\MemberInfoEqualityComparerTest.cs" />
-    <Compile Include="Kernel\ModestConstructorQueryTest.cs" />
-    <Compile Include="Kernel\NoSpecimenOutputGuardTest.cs" />
-    <Compile Include="Kernel\EnumerableFavoringConstructorQueryTest.cs" />
-    <Compile Include="Kernel\NullableEnumRequestSpecificationTest.cs" />
-    <Compile Include="Kernel\StableFiniteSequenceRelayTest.cs" />
-    <Compile Include="Kernel\TypedBuilderComposerTest.cs" />
-    <Compile Include="MultipleCustomizationTest.cs" />
-    <Compile Include="NullRecursionBehaviorTest.cs" />
-    <Compile Include="Kernel\SeedRequestSpecificationTest.cs" />
-    <Compile Include="Kernel\SpecimenContextTest.cs" />
-    <Compile Include="Kernel\DelegatingRequestSpecification.cs" />
-    <Compile Include="Kernel\DelegatingSpecifiedSpecimenCommand.cs" />
-    <Compile Include="Kernel\DelegatingSpecimenBuilder.cs" />
-    <Compile Include="Kernel\DelegatingSpecimenContext.cs" />
-    <Compile Include="DoubleSequenceGeneratorTest.cs" />
-    <Compile Include="Kernel\DelegatingTracingBuilder.cs" />
-    <Compile Include="Kernel\FalseRequestSpecificationTest.cs" />
-    <Compile Include="Kernel\FieldRequestRelayTest.cs" />
-    <Compile Include="Kernel\FilteringSpecimenBuilderTest.cs" />
-    <Compile Include="Kernel\InverseRequestSpecificationTest.cs" />
-    <Compile Include="Kernel\FiniteSequenceRequestTest.cs" />
-    <Compile Include="Kernel\FiniteSequenceRelayTest.cs" />
-    <Compile Include="Kernel\MultipleRequestTest.cs" />
-    <Compile Include="Kernel\MultipleRelayTest.cs" />
-    <Compile Include="Kernel\ConstructorInvokerTest.cs" />
-    <Compile Include="Kernel\NoSpecimenTest.cs" />
-    <Compile Include="Kernel\SpecifiedNullCommandTest.cs" />
-    <Compile Include="Kernel\OrRequestSpecificationTest.cs" />
-    <Compile Include="Kernel\ParameterRequestRelayTest.cs" />
-    <Compile Include="Kernel\PostprocessorGenericTest.cs" />
-    <Compile Include="Kernel\PostprocessorTest.cs" />
-    <Compile Include="Kernel\BindingCommandTest.cs" />
-    <Compile Include="Kernel\PropertyRequestRelayTest.cs" />
-    <Compile Include="Kernel\SeededFactoryTest.cs" />
-    <Compile Include="Kernel\SpecimenFactoryWithDoubleParameterFuncTest.cs" />
-    <Compile Include="Kernel\SpecimenFactoryWithParameterlessFuncTest.cs" />
-    <Compile Include="Kernel\SpecimenFactoryWithQuadrupleParameterFuncTest.cs" />
-    <Compile Include="Kernel\SpecimenFactoryWithSingleParameterFuncTest.cs" />
-    <Compile Include="Kernel\SpecimenFactoryWithTripleParameterFuncTest.cs" />
-    <Compile Include="Kernel\TerminatingSpecimenBuilderTest.cs" />
-    <Compile Include="StableFiniteSequenceCustomizationTest.cs" />
-    <Compile Include="NumericSequenceGeneratorTest.cs" />
-    <Compile Include="NumericSequencePerTypeCustomizationTest.cs" />
-    <Compile Include="TaggedNode.cs" />
-    <Compile Include="TaggedNodeComparer.cs" />
-    <Compile Include="TestConsole.cs" />
-    <Compile Include="ThrowingRecursionBehaviorTest.cs" />
-    <Compile Include="Kernel\TracingBuilderTest.cs" />
-    <Compile Include="Kernel\Scenario.cs" />
-    <Compile Include="Kernel\SpecimenCreatedEventArgsTest.cs" />
-    <Compile Include="Kernel\RequestTraceEventArgsTest.cs" />
-    <Compile Include="StringSeedRelayTest.cs" />
-    <Compile Include="Kernel\TrueRequestSpecificationTest.cs" />
-    <Compile Include="Kernel\ExactTypeSpecificationTest.cs" />
-    <Compile Include="Kernel\UnspecifiedSpecimenCommandTest.cs" />
-    <Compile Include="Kernel\SeedIgnoringRelayTest.cs" />
-    <Compile Include="Kernel\SeededRequestTest.cs" />
-    <Compile Include="Kernel\NullRecursionGuardTest.cs" />
-    <Compile Include="RecursionGuardTest.cs" />
-    <Compile Include="SpecimenBuilderComposerTest.cs" />
-    <Compile Include="SpecimenFactoryTest.cs" />
-    <Compile Include="StringGeneratorTest.cs" />
-    <Compile Include="GuidGeneratorTest.cs" />
-    <Compile Include="Int16SequenceGeneratorTest.cs" />
-    <Compile Include="Int64SequenceGeneratorTest.cs" />
-    <Compile Include="ListGeneratorTest.cs" />
-    <Compile Include="LoopTest.cs" />
-    <Compile Include="CommandMock.cs" />
-    <Compile Include="ObjectCreationExceptionTest.cs" />
-    <Compile Include="QueryMock.cs" />
-    <Compile Include="SByteSequenceGeneratorTest.cs" />
-    <Compile Include="SingleSequenceGeneratorTest.cs" />
-    <Compile Include="TextGuidRegex.cs" />
-    <Compile Include="FixtureTest.cs" />
-    <Compile Include="Int32SequenceCreatorTest.cs" />
-    <Compile Include="Properties\AssemblyInfo.cs" />
-    <Compile Include="Kernel\ThrowingRecursionGuardTest.cs" />
-    <Compile Include="Kernel\TraceWriterTest.cs" />
-    <Compile Include="DefaultRelaysTest.cs" />
-    <Compile Include="TracingBehaviorTest.cs" />
-    <Compile Include="TrueComparer.cs" />
-    <Compile Include="TypeBasedComparer.cs" />
-    <Compile Include="TypeGeneratorTest.cs" />
-    <Compile Include="UInt16SequenceGeneratorTest.cs" />
-    <Compile Include="UInt32SequenceGeneratorTest.cs" />
-    <Compile Include="UInt64SequenceGeneratorTest.cs" />
-    <Compile Include="UriGeneratorTest.cs" />
-    <Compile Include="UriSchemeGeneratorTest.cs" />
-    <Compile Include="UriSchemeTest.cs" />
-  </ItemGroup>
-  <ItemGroup>
-    <ProjectReference Include="..\AutoFixture\AutoFixture.csproj">
-      <Project>{400AC174-9A4A-4C7D-815B-F2A21130A0D1}</Project>
-      <Name>AutoFixture</Name>
-    </ProjectReference>
-    <ProjectReference Include="..\TestTypeFoundation\TestTypeFoundation.csproj">
-      <Project>{7FF65787-F462-4204-BB9D-60B0D1BB6CC1}</Project>
-      <Name>TestTypeFoundation</Name>
-    </ProjectReference>
-  </ItemGroup>
-  <ItemGroup>
-    <BootstrapperPackage Include="Microsoft.Net.Client.3.5">
-      <Visible>False</Visible>
-      <ProductName>.NET Framework 3.5 SP1 Client Profile</ProductName>
-      <Install>false</Install>
-    </BootstrapperPackage>
-    <BootstrapperPackage Include="Microsoft.Net.Framework.3.5.SP1">
-      <Visible>False</Visible>
-      <ProductName>.NET Framework 3.5 SP1</ProductName>
-      <Install>true</Install>
-    </BootstrapperPackage>
-    <BootstrapperPackage Include="Microsoft.Windows.Installer.3.1">
-      <Visible>False</Visible>
-      <ProductName>Windows Installer 3.1</ProductName>
-      <Install>true</Install>
-    </BootstrapperPackage>
-  </ItemGroup>
-  <Import Project="$(MSBuildBinPath)\Microsoft.CSharp.targets" />
-  <PropertyGroup>
-    <TestResultsFolderPath>..\TestResults</TestResultsFolderPath>
-  </PropertyGroup>
-  <Target Name="AfterClean">
-    <RemoveDir Directories="$(TestResultsFolderPath)" Condition="Exists('$(TestResultsFolderPath)')" />
-  </Target>
-  <!-- To modify your build process, add your task inside one of the targets below and uncomment it. 
-       Other similar extension points exist, see Microsoft.Common.targets.
-  <Target Name="BeforeBuild">
-  </Target>
-  <Target Name="AfterBuild">
-  </Target>
-  -->
+﻿<?xml version="1.0" encoding="utf-8"?>
+<Project ToolsVersion="4.0" DefaultTargets="Build" xmlns="http://schemas.microsoft.com/developer/msbuild/2003">
+  <PropertyGroup>
+    <Configuration Condition=" '$(Configuration)' == '' ">Debug</Configuration>
+    <Platform Condition=" '$(Platform)' == '' ">AnyCPU</Platform>
+    <ProductVersion>9.0.30729</ProductVersion>
+    <SchemaVersion>2.0</SchemaVersion>
+    <ProjectGuid>{01C86B79-C79F-4EC4-B32E-DA5467DBBD31}</ProjectGuid>
+    <OutputType>Library</OutputType>
+    <AppDesignerFolder>Properties</AppDesignerFolder>
+    <RootNamespace>Ploeh.AutoFixtureUnitTest</RootNamespace>
+    <AssemblyName>Ploeh.AutoFixtureUnitTest</AssemblyName>
+    <TargetFrameworkVersion>v3.5</TargetFrameworkVersion>
+    <FileAlignment>512</FileAlignment>
+    <FileUpgradeFlags>
+    </FileUpgradeFlags>
+    <OldToolsVersion>3.5</OldToolsVersion>
+    <UpgradeBackupLocation />
+    <PublishUrl>publish\</PublishUrl>
+    <Install>true</Install>
+    <InstallFrom>Disk</InstallFrom>
+    <UpdateEnabled>false</UpdateEnabled>
+    <UpdateMode>Foreground</UpdateMode>
+    <UpdateInterval>7</UpdateInterval>
+    <UpdateIntervalUnits>Days</UpdateIntervalUnits>
+    <UpdatePeriodically>false</UpdatePeriodically>
+    <UpdateRequired>false</UpdateRequired>
+    <MapFileExtensions>true</MapFileExtensions>
+    <ApplicationRevision>0</ApplicationRevision>
+    <ApplicationVersion>1.0.0.%2a</ApplicationVersion>
+    <IsWebBootstrapper>false</IsWebBootstrapper>
+    <UseApplicationTrust>false</UseApplicationTrust>
+    <BootstrapperEnabled>true</BootstrapperEnabled>
+  </PropertyGroup>
+  <PropertyGroup Condition=" '$(Configuration)|$(Platform)' == 'Debug|AnyCPU' ">
+    <DebugSymbols>true</DebugSymbols>
+    <DebugType>full</DebugType>
+    <Optimize>false</Optimize>
+    <OutputPath>bin\Debug\</OutputPath>
+    <DefineConstants>DEBUG;TRACE</DefineConstants>
+    <ErrorReport>prompt</ErrorReport>
+    <WarningLevel>4</WarningLevel>
+    <CodeAnalysisRuleSet>AllRules.ruleset</CodeAnalysisRuleSet>
+  </PropertyGroup>
+  <PropertyGroup Condition=" '$(Configuration)|$(Platform)' == 'Release|AnyCPU' ">
+    <DebugType>pdbonly</DebugType>
+    <Optimize>true</Optimize>
+    <OutputPath>bin\Release\</OutputPath>
+    <DefineConstants>TRACE</DefineConstants>
+    <ErrorReport>prompt</ErrorReport>
+    <WarningLevel>4</WarningLevel>
+    <CodeAnalysisRuleSet>AllRules.ruleset</CodeAnalysisRuleSet>
+  </PropertyGroup>
+  <PropertyGroup Condition=" '$(Configuration)|$(Platform)' == 'Verify|AnyCPU' ">
+    <OutputPath>bin\Verify\</OutputPath>
+    <DefineConstants>TRACE</DefineConstants>
+    <Optimize>true</Optimize>
+    <DebugType>pdbonly</DebugType>
+    <PlatformTarget>AnyCPU</PlatformTarget>
+    <CodeAnalysisUseTypeNameInSuppression>true</CodeAnalysisUseTypeNameInSuppression>
+    <CodeAnalysisModuleSuppressionsFile>GlobalSuppressions.cs</CodeAnalysisModuleSuppressionsFile>
+    <ErrorReport>prompt</ErrorReport>
+    <CodeAnalysisRuleSet>AllRules.ruleset</CodeAnalysisRuleSet>
+  </PropertyGroup>
+  <ItemGroup>
+    <Reference Include="System" />
+    <Reference Include="System.ComponentModel.DataAnnotations" />
+    <Reference Include="System.Core">
+      <RequiredTargetFramework>3.5</RequiredTargetFramework>
+    </Reference>
+    <Reference Include="xunit, Version=1.6.1.1521, Culture=neutral, PublicKeyToken=8d05b1bb7a6fdb6c, processorArchitecture=MSIL">
+      <SpecificVersion>False</SpecificVersion>
+      <HintPath>..\..\Lib\xUnit.net 1.6.1\xunit.dll</HintPath>
+    </Reference>
+    <Reference Include="xunit.extensions, Version=1.6.1.1521, Culture=neutral, PublicKeyToken=8d05b1bb7a6fdb6c, processorArchitecture=MSIL">
+      <SpecificVersion>False</SpecificVersion>
+      <HintPath>..\..\Lib\xUnit.net 1.6.1\xunit.extensions.dll</HintPath>
+    </Reference>
+  </ItemGroup>
+  <ItemGroup>
+    <Compile Include="AutoPropertiesTargetTest.cs" />
+    <Compile Include="BehaviorComposerTest.cs" />
+    <Compile Include="BehaviorPostprocessComposerTest.cs" />
+    <Compile Include="BehaviorRootTest.cs" />
+    <Compile Include="BooleanSwitchTest.cs" />
+    <Compile Include="ByteSequenceGeneratorTest.cs" />
+    <Compile Include="CharSequenceGeneratorTest.cs" />
+    <Compile Include="ConstrainedStringGeneratorTest.cs" />
+    <Compile Include="CurrentDateTimeCustomizationTest.cs" />
+    <Compile Include="CurrentDateTimeGeneratorTest.cs" />
+    <Compile Include="CustomizationNodeTest.cs" />
+    <Compile Include="DataAnnotations\RegularExpressionAttributeRelayTest.cs" />
+    <Compile Include="DataAnnotations\RegularExpressionValidatedType.cs" />
+    <Compile Include="DataAnnotations\StringLengthAttributeRelayTest.cs" />
+    <Compile Include="DataAnnotations\StringLengthValidatedType.cs" />
+    <Compile Include="DefaultRelaysPipeTest.cs" />
+    <Compile Include="Dsl\NodeComposerTest.cs" />
+    <Compile Include="FakeCustomAttributeProvider.cs" />
+    <Compile Include="DataAnnotations\RangeAttributeRelayTest.cs" />
+    <Compile Include="DataAnnotations\RangeValidatedType.cs" />
+    <Compile Include="DependencyConstraints.cs" />
+    <Compile Include="CollectionFillerTest.cs" />
+    <Compile Include="CompositeCustomizationTest.cs" />
+    <Compile Include="DateTimeGeneratorTest.cs" />
+    <Compile Include="GeneratorTest.cs" />
+    <Compile Include="Kernel\ConstrainedStringRequestTest.cs" />
+    <Compile Include="Kernel\FixedPipeTest.cs" />
+    <Compile Include="Kernel\OmitRecursionGuardTest.cs" />
+    <Compile Include="Kernel\NodeComparer.cs" />
+    <Compile Include="Kernel\OmitSpecimenTest.cs" />
+    <Compile Include="Kernel\RangedNumberRequestTest.cs" />
+    <Compile Include="Kernel\RegularExpressionRequestTest.cs" />
+    <Compile Include="Kernel\GraphEqualsTest.cs" />
+    <Compile Include="Kernel\TypedNodeTest.cs" />
+    <Compile Include="MarkerNode.cs" />
+    <Compile Include="ProvidedAttribute.cs" />
+    <Compile Include="RangedNumberGeneratorTest.cs" />
+    <Compile Include="RegularExpressionGeneratorTest.cs" />
+    <Compile Include="ResidueCollectorNodeTest.cs" />
+    <Compile Include="SingletonSpecimenBuilderNodeStackCollectionAdapterTest.cs" />
+    <Compile Include="SpecimenBuilderNodeCollectionAdapterTest.cs" />
+    <Compile Include="SpecimenBuilderNodeEventArgsTest.cs" />
+    <Compile Include="StrictlyMonotonicallyIncreasingDateTimeGeneratorTest.cs" />
+    <Compile Include="DefaultPrimitiveBuildersTest.cs" />
+    <Compile Include="DelegatingCustomization.cs" />
+    <Compile Include="DelegatingEqualityComparer.cs" />
+    <Compile Include="DelegatingRecursionGuard.cs" />
+    <Compile Include="DisposableTrackingCustomizationTest.cs" />
+    <Compile Include="Dsl\ComposerAssert.cs" />
+    <Compile Include="Dsl\CompositeComposerTest.cs" />
+    <Compile Include="Dsl\CompositePostprocessComposerTest.cs" />
+    <Compile Include="Dsl\DelegatingComposer.cs" />
+    <Compile Include="Dsl\ComposerTest.cs" />
+    <Compile Include="Dsl\NullComposerTest.cs" />
+    <Compile Include="DefaultEnginePartsTest.cs" />
+    <Compile Include="EnumGeneratorTest.cs" />
+    <Compile Include="Kernel\ArrayFavoringConstructorQueryTest.cs" />
+    <Compile Include="Kernel\CompositeConstructorQueryTest.cs" />
+    <Compile Include="Kernel\CompositeMethodQueryTest.cs" />
+    <Compile Include="Kernel\DelegatingMethodQuery.cs" />
+    <Compile Include="Kernel\FactoryMethodQueryTest.cs" />
+    <Compile Include="Kernel\InstanceMethodTest.cs" />
+    <Compile Include="Kernel\MethodInvokerTest.cs" />
+    <Compile Include="Kernel\StaticMethodTest.cs" />
+    <Compile Include="FixtureFreezerTest.cs" />
+    <Compile Include="FixtureRegistrarTest.cs" />
+    <Compile Include="FreezingCustomizationTest.cs" />
+    <Compile Include="ConstructorCustomizationTest.cs" />
+    <Compile Include="Kernel\AndRequestSpecificationTest.cs" />
+    <Compile Include="Kernel\AnyTypeSpecificationTest.cs" />
+    <Compile Include="Kernel\AutoPropertiesCommandTest.cs" />
+    <Compile Include="Kernel\CollectionRelayTest.cs" />
+    <Compile Include="Kernel\CollectionSpecificationTest.cs" />
+    <Compile Include="Kernel\CompositeSpecimenBuilderTest.cs" />
+    <Compile Include="DecimalSequenceGeneratorTest.cs" />
+    <Compile Include="Kernel\ConstructorMethodTest.cs" />
+    <Compile Include="Kernel\DelegateGeneratorTest.cs" />
+    <Compile Include="Kernel\DelegatingConstructorQuery.cs" />
+    <Compile Include="DictionaryFillerTest.cs" />
+    <Compile Include="Kernel\DictionaryRelayTest.cs" />
+    <Compile Include="Kernel\DictionarySpecificationTest.cs" />
+    <Compile Include="Kernel\DisposableSpy.cs" />
+    <Compile Include="Kernel\DelegatingSpecimenBuilderTransformation.cs" />
+    <Compile Include="Kernel\ArrayRelayTest.cs" />
+    <Compile Include="Kernel\DisposableTrackerTest.cs" />
+    <Compile Include="Kernel\DisposableTrackingBehaviorTest.cs" />
+    <Compile Include="Kernel\EnumerableRelayTest.cs" />
+    <Compile Include="Kernel\HashSetSpecificationTest.cs" />
+    <Compile Include="Kernel\ListFavoringConstructorQueryTest.cs" />
+    <Compile Include="Kernel\ListRelayTest.cs" />
+    <Compile Include="Kernel\ListSpecificationTest.cs" />
+    <Compile Include="Kernel\FixedBuilderTest.cs" />
+    <Compile Include="Kernel\GreedyConstructorQueryTest.cs" />
+    <Compile Include="Kernel\IllegalRequestExceptionTest.cs" />
+    <Compile Include="Kernel\IntPtrGuardTest.cs" />
+    <Compile Include="Kernel\MemberInfoEqualityComparerTest.cs" />
+    <Compile Include="Kernel\ModestConstructorQueryTest.cs" />
+    <Compile Include="Kernel\NoSpecimenOutputGuardTest.cs" />
+    <Compile Include="Kernel\EnumerableFavoringConstructorQueryTest.cs" />
+    <Compile Include="Kernel\NullableEnumRequestSpecificationTest.cs" />
+    <Compile Include="Kernel\StableFiniteSequenceRelayTest.cs" />
+    <Compile Include="Kernel\TypedBuilderComposerTest.cs" />
+    <Compile Include="MultipleCustomizationTest.cs" />
+    <Compile Include="NullRecursionBehaviorTest.cs" />
+    <Compile Include="Kernel\SeedRequestSpecificationTest.cs" />
+    <Compile Include="Kernel\SpecimenContextTest.cs" />
+    <Compile Include="Kernel\DelegatingRequestSpecification.cs" />
+    <Compile Include="Kernel\DelegatingSpecifiedSpecimenCommand.cs" />
+    <Compile Include="Kernel\DelegatingSpecimenBuilder.cs" />
+    <Compile Include="Kernel\DelegatingSpecimenContext.cs" />
+    <Compile Include="DoubleSequenceGeneratorTest.cs" />
+    <Compile Include="Kernel\DelegatingTracingBuilder.cs" />
+    <Compile Include="Kernel\FalseRequestSpecificationTest.cs" />
+    <Compile Include="Kernel\FieldRequestRelayTest.cs" />
+    <Compile Include="Kernel\FilteringSpecimenBuilderTest.cs" />
+    <Compile Include="Kernel\InverseRequestSpecificationTest.cs" />
+    <Compile Include="Kernel\FiniteSequenceRequestTest.cs" />
+    <Compile Include="Kernel\FiniteSequenceRelayTest.cs" />
+    <Compile Include="Kernel\MultipleRequestTest.cs" />
+    <Compile Include="Kernel\MultipleRelayTest.cs" />
+    <Compile Include="Kernel\ConstructorInvokerTest.cs" />
+    <Compile Include="Kernel\NoSpecimenTest.cs" />
+    <Compile Include="Kernel\SpecifiedNullCommandTest.cs" />
+    <Compile Include="Kernel\OrRequestSpecificationTest.cs" />
+    <Compile Include="Kernel\ParameterRequestRelayTest.cs" />
+    <Compile Include="Kernel\PostprocessorGenericTest.cs" />
+    <Compile Include="Kernel\PostprocessorTest.cs" />
+    <Compile Include="Kernel\BindingCommandTest.cs" />
+    <Compile Include="Kernel\PropertyRequestRelayTest.cs" />
+    <Compile Include="Kernel\SeededFactoryTest.cs" />
+    <Compile Include="Kernel\SpecimenFactoryWithDoubleParameterFuncTest.cs" />
+    <Compile Include="Kernel\SpecimenFactoryWithParameterlessFuncTest.cs" />
+    <Compile Include="Kernel\SpecimenFactoryWithQuadrupleParameterFuncTest.cs" />
+    <Compile Include="Kernel\SpecimenFactoryWithSingleParameterFuncTest.cs" />
+    <Compile Include="Kernel\SpecimenFactoryWithTripleParameterFuncTest.cs" />
+    <Compile Include="Kernel\TerminatingSpecimenBuilderTest.cs" />
+    <Compile Include="StableFiniteSequenceCustomizationTest.cs" />
+    <Compile Include="NumericSequenceGeneratorTest.cs" />
+    <Compile Include="NumericSequencePerTypeCustomizationTest.cs" />
+    <Compile Include="TaggedNode.cs" />
+    <Compile Include="TaggedNodeComparer.cs" />
+    <Compile Include="TestConsole.cs" />
+    <Compile Include="ThrowingRecursionBehaviorTest.cs" />
+    <Compile Include="Kernel\TracingBuilderTest.cs" />
+    <Compile Include="Kernel\Scenario.cs" />
+    <Compile Include="Kernel\SpecimenCreatedEventArgsTest.cs" />
+    <Compile Include="Kernel\RequestTraceEventArgsTest.cs" />
+    <Compile Include="StringSeedRelayTest.cs" />
+    <Compile Include="Kernel\TrueRequestSpecificationTest.cs" />
+    <Compile Include="Kernel\ExactTypeSpecificationTest.cs" />
+    <Compile Include="Kernel\UnspecifiedSpecimenCommandTest.cs" />
+    <Compile Include="Kernel\SeedIgnoringRelayTest.cs" />
+    <Compile Include="Kernel\SeededRequestTest.cs" />
+    <Compile Include="Kernel\NullRecursionGuardTest.cs" />
+    <Compile Include="RecursionGuardTest.cs" />
+    <Compile Include="SpecimenBuilderComposerTest.cs" />
+    <Compile Include="SpecimenFactoryTest.cs" />
+    <Compile Include="StringGeneratorTest.cs" />
+    <Compile Include="GuidGeneratorTest.cs" />
+    <Compile Include="Int16SequenceGeneratorTest.cs" />
+    <Compile Include="Int64SequenceGeneratorTest.cs" />
+    <Compile Include="ListGeneratorTest.cs" />
+    <Compile Include="LoopTest.cs" />
+    <Compile Include="CommandMock.cs" />
+    <Compile Include="ObjectCreationExceptionTest.cs" />
+    <Compile Include="QueryMock.cs" />
+    <Compile Include="SByteSequenceGeneratorTest.cs" />
+    <Compile Include="SingleSequenceGeneratorTest.cs" />
+    <Compile Include="TextGuidRegex.cs" />
+    <Compile Include="FixtureTest.cs" />
+    <Compile Include="Int32SequenceCreatorTest.cs" />
+    <Compile Include="Properties\AssemblyInfo.cs" />
+    <Compile Include="Kernel\ThrowingRecursionGuardTest.cs" />
+    <Compile Include="Kernel\TraceWriterTest.cs" />
+    <Compile Include="DefaultRelaysTest.cs" />
+    <Compile Include="TracingBehaviorTest.cs" />
+    <Compile Include="TrueComparer.cs" />
+    <Compile Include="TypeBasedComparer.cs" />
+    <Compile Include="TypeGeneratorTest.cs" />
+    <Compile Include="UInt16SequenceGeneratorTest.cs" />
+    <Compile Include="UInt32SequenceGeneratorTest.cs" />
+    <Compile Include="UInt64SequenceGeneratorTest.cs" />
+    <Compile Include="UriGeneratorTest.cs" />
+    <Compile Include="UriSchemeGeneratorTest.cs" />
+    <Compile Include="UriSchemeTest.cs" />
+  </ItemGroup>
+  <ItemGroup>
+    <ProjectReference Include="..\AutoFixture\AutoFixture.csproj">
+      <Project>{400AC174-9A4A-4C7D-815B-F2A21130A0D1}</Project>
+      <Name>AutoFixture</Name>
+    </ProjectReference>
+    <ProjectReference Include="..\TestTypeFoundation\TestTypeFoundation.csproj">
+      <Project>{7FF65787-F462-4204-BB9D-60B0D1BB6CC1}</Project>
+      <Name>TestTypeFoundation</Name>
+    </ProjectReference>
+  </ItemGroup>
+  <ItemGroup>
+    <BootstrapperPackage Include="Microsoft.Net.Client.3.5">
+      <Visible>False</Visible>
+      <ProductName>.NET Framework 3.5 SP1 Client Profile</ProductName>
+      <Install>false</Install>
+    </BootstrapperPackage>
+    <BootstrapperPackage Include="Microsoft.Net.Framework.3.5.SP1">
+      <Visible>False</Visible>
+      <ProductName>.NET Framework 3.5 SP1</ProductName>
+      <Install>true</Install>
+    </BootstrapperPackage>
+    <BootstrapperPackage Include="Microsoft.Windows.Installer.3.1">
+      <Visible>False</Visible>
+      <ProductName>Windows Installer 3.1</ProductName>
+      <Install>true</Install>
+    </BootstrapperPackage>
+  </ItemGroup>
+  <Import Project="$(MSBuildBinPath)\Microsoft.CSharp.targets" />
+  <PropertyGroup>
+    <TestResultsFolderPath>..\TestResults</TestResultsFolderPath>
+  </PropertyGroup>
+  <Target Name="AfterClean">
+    <RemoveDir Directories="$(TestResultsFolderPath)" Condition="Exists('$(TestResultsFolderPath)')" />
+  </Target>
+  <!-- To modify your build process, add your task inside one of the targets below and uncomment it. 
+       Other similar extension points exist, see Microsoft.Common.targets.
+  <Target Name="BeforeBuild">
+  </Target>
+  <Target Name="AfterBuild">
+  </Target>
+  -->
 </Project>
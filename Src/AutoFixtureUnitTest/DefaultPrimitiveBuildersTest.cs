﻿using System;
using System.Collections;
using System.Collections.Generic;
using System.Linq;
using Ploeh.AutoFixture;
using Ploeh.AutoFixture.Kernel;
using Xunit;

namespace Ploeh.AutoFixtureUnitTest
{
    public class DefaultPrimitiveBuildersTest
    {
        [Fact]
        public void SutIsSpecimenBuilders()
        {
            // Fixture setup
            // Exercise system
            var sut = new DefaultPrimitiveBuilders();
            // Verify outcome
            Assert.IsAssignableFrom<IEnumerable<ISpecimenBuilder>>(sut);
            // Teardown
        }

        [Fact]
        public void SutHasCorrectContents()
        {
            // Fixture setup
            var expectedBuilderTypes = new[]
                {
                    typeof(StringGenerator),
                    typeof(ConstrainedStringGenerator),
                    typeof(StringSeedRelay),
                    typeof(RandomNumericSequenceGenerator),
                    typeof(RandomCharSequenceGenerator),
                    typeof(UriGenerator),
                    typeof(UriSchemeGenerator),
                    typeof(RangedNumberGenerator),
                    typeof(RegularExpressionGenerator),
                    typeof(RandomDateTimeSequenceGenerator),
                    typeof(BooleanSwitch),
                    typeof(GuidGenerator),
                    typeof(TypeGenerator),
                    typeof(DelegateGenerator),
                    typeof(TaskGenerator),
                    typeof(IntPtrGuard),
                    typeof(MailAddressGenerator),
<<<<<<< HEAD
                    typeof(InvariantCultureGenerator)
                 };
=======
                    typeof(EmailAddressLocalPartGenerator)
                };
>>>>>>> f8a3fc0a
            // Exercise system
            var sut = new DefaultPrimitiveBuilders();
            // Verify outcome
            Assert.True(expectedBuilderTypes.SequenceEqual(sut.Select(b => b.GetType())));
            // Teardown
        }

        [Fact]
        public void NonGenericEnumeratorMatchesGenericEnumerator()
        {
            // Fixture setup
            var sut = new DefaultPrimitiveBuilders();
            // Exercise system
            IEnumerable result = sut;
            // Verify outcome
            Assert.True(sut.Select(b => b.GetType()).SequenceEqual(result.Cast<object>().Select(o => o.GetType())));
            // Teardown
        }

        [Fact]
        public void StringGeneratorHasFactoryThatCreatesCorrectType()
        {
            // Fixture setup
            var sut = new DefaultPrimitiveBuilders();
            // Exercise system
            var result = sut.OfType<StringGenerator>().Single();
            // Verify outcome
            Assert.IsAssignableFrom<Guid>(result.Factory());
            // Teardown
        }

        [Fact]
        public void StringGeneratorFactoryReturnsNewInstancesForEachCall()
        {
            // Fixture setup
            var sut = new DefaultPrimitiveBuilders();
            // Exercise system
            var result = sut.OfType<StringGenerator>().Single();
            // Verify outcome
            Assert.NotEqual(result.Factory(), result.Factory());
            // Teardown
        }
    }
}
<|MERGE_RESOLUTION|>--- conflicted
+++ resolved
@@ -1,97 +1,93 @@
-﻿using System;
-using System.Collections;
-using System.Collections.Generic;
-using System.Linq;
-using Ploeh.AutoFixture;
-using Ploeh.AutoFixture.Kernel;
-using Xunit;
-
-namespace Ploeh.AutoFixtureUnitTest
-{
-    public class DefaultPrimitiveBuildersTest
-    {
-        [Fact]
-        public void SutIsSpecimenBuilders()
-        {
-            // Fixture setup
-            // Exercise system
-            var sut = new DefaultPrimitiveBuilders();
-            // Verify outcome
-            Assert.IsAssignableFrom<IEnumerable<ISpecimenBuilder>>(sut);
-            // Teardown
-        }
-
-        [Fact]
-        public void SutHasCorrectContents()
-        {
-            // Fixture setup
-            var expectedBuilderTypes = new[]
-                {
-                    typeof(StringGenerator),
-                    typeof(ConstrainedStringGenerator),
-                    typeof(StringSeedRelay),
-                    typeof(RandomNumericSequenceGenerator),
-                    typeof(RandomCharSequenceGenerator),
-                    typeof(UriGenerator),
-                    typeof(UriSchemeGenerator),
-                    typeof(RangedNumberGenerator),
-                    typeof(RegularExpressionGenerator),
-                    typeof(RandomDateTimeSequenceGenerator),
-                    typeof(BooleanSwitch),
-                    typeof(GuidGenerator),
-                    typeof(TypeGenerator),
-                    typeof(DelegateGenerator),
-                    typeof(TaskGenerator),
-                    typeof(IntPtrGuard),
+﻿using System;
+using System.Collections;
+using System.Collections.Generic;
+using System.Linq;
+using Ploeh.AutoFixture;
+using Ploeh.AutoFixture.Kernel;
+using Xunit;
+
+namespace Ploeh.AutoFixtureUnitTest
+{
+    public class DefaultPrimitiveBuildersTest
+    {
+        [Fact]
+        public void SutIsSpecimenBuilders()
+        {
+            // Fixture setup
+            // Exercise system
+            var sut = new DefaultPrimitiveBuilders();
+            // Verify outcome
+            Assert.IsAssignableFrom<IEnumerable<ISpecimenBuilder>>(sut);
+            // Teardown
+        }
+
+        [Fact]
+        public void SutHasCorrectContents()
+        {
+            // Fixture setup
+            var expectedBuilderTypes = new[]
+                {
+                    typeof(StringGenerator),
+                    typeof(ConstrainedStringGenerator),
+                    typeof(StringSeedRelay),
+                    typeof(RandomNumericSequenceGenerator),
+                    typeof(RandomCharSequenceGenerator),
+                    typeof(UriGenerator),
+                    typeof(UriSchemeGenerator),
+                    typeof(RangedNumberGenerator),
+                    typeof(RegularExpressionGenerator),
+                    typeof(RandomDateTimeSequenceGenerator),
+                    typeof(BooleanSwitch),
+                    typeof(GuidGenerator),
+                    typeof(TypeGenerator),
+                    typeof(DelegateGenerator),
+                    typeof(TaskGenerator),
+                    typeof(IntPtrGuard),
                     typeof(MailAddressGenerator),
-<<<<<<< HEAD
-                    typeof(InvariantCultureGenerator)
+                    typeof(EmailAddressLocalPartGenerator),
+                    typeof(InvariantCultureGenerator)
                  };
-=======
-                    typeof(EmailAddressLocalPartGenerator)
-                };
->>>>>>> f8a3fc0a
-            // Exercise system
-            var sut = new DefaultPrimitiveBuilders();
-            // Verify outcome
-            Assert.True(expectedBuilderTypes.SequenceEqual(sut.Select(b => b.GetType())));
-            // Teardown
-        }
-
-        [Fact]
-        public void NonGenericEnumeratorMatchesGenericEnumerator()
-        {
-            // Fixture setup
-            var sut = new DefaultPrimitiveBuilders();
-            // Exercise system
-            IEnumerable result = sut;
-            // Verify outcome
-            Assert.True(sut.Select(b => b.GetType()).SequenceEqual(result.Cast<object>().Select(o => o.GetType())));
-            // Teardown
-        }
-
-        [Fact]
-        public void StringGeneratorHasFactoryThatCreatesCorrectType()
-        {
-            // Fixture setup
-            var sut = new DefaultPrimitiveBuilders();
-            // Exercise system
-            var result = sut.OfType<StringGenerator>().Single();
-            // Verify outcome
-            Assert.IsAssignableFrom<Guid>(result.Factory());
-            // Teardown
-        }
-
-        [Fact]
-        public void StringGeneratorFactoryReturnsNewInstancesForEachCall()
-        {
-            // Fixture setup
-            var sut = new DefaultPrimitiveBuilders();
-            // Exercise system
-            var result = sut.OfType<StringGenerator>().Single();
-            // Verify outcome
-            Assert.NotEqual(result.Factory(), result.Factory());
-            // Teardown
-        }
-    }
-}
+            // Exercise system
+            var sut = new DefaultPrimitiveBuilders();
+            // Verify outcome
+            Assert.True(expectedBuilderTypes.SequenceEqual(sut.Select(b => b.GetType())));
+            // Teardown
+        }
+
+        [Fact]
+        public void NonGenericEnumeratorMatchesGenericEnumerator()
+        {
+            // Fixture setup
+            var sut = new DefaultPrimitiveBuilders();
+            // Exercise system
+            IEnumerable result = sut;
+            // Verify outcome
+            Assert.True(sut.Select(b => b.GetType()).SequenceEqual(result.Cast<object>().Select(o => o.GetType())));
+            // Teardown
+        }
+
+        [Fact]
+        public void StringGeneratorHasFactoryThatCreatesCorrectType()
+        {
+            // Fixture setup
+            var sut = new DefaultPrimitiveBuilders();
+            // Exercise system
+            var result = sut.OfType<StringGenerator>().Single();
+            // Verify outcome
+            Assert.IsAssignableFrom<Guid>(result.Factory());
+            // Teardown
+        }
+
+        [Fact]
+        public void StringGeneratorFactoryReturnsNewInstancesForEachCall()
+        {
+            // Fixture setup
+            var sut = new DefaultPrimitiveBuilders();
+            // Exercise system
+            var result = sut.OfType<StringGenerator>().Single();
+            // Verify outcome
+            Assert.NotEqual(result.Factory(), result.Factory());
+            // Teardown
+        }
+    }
+}
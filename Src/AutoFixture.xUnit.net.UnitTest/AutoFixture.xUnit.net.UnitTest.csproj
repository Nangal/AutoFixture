--- conflicted
+++ resolved
@@ -1,143 +1,140 @@
-﻿<?xml version="1.0" encoding="utf-8"?>
-<Project ToolsVersion="4.0" DefaultTargets="Build" xmlns="http://schemas.microsoft.com/developer/msbuild/2003">
-  <PropertyGroup>
-    <Configuration Condition=" '$(Configuration)' == '' ">Debug</Configuration>
-    <Platform Condition=" '$(Platform)' == '' ">AnyCPU</Platform>
-    <ProductVersion>9.0.30729</ProductVersion>
-    <SchemaVersion>2.0</SchemaVersion>
-    <ProjectGuid>{14FADDF9-F0D2-4BD4-B285-FDDAB5762CC4}</ProjectGuid>
-    <OutputType>Library</OutputType>
-    <AppDesignerFolder>Properties</AppDesignerFolder>
-    <RootNamespace>Ploeh.AutoFixture.Xunit.UnitTest</RootNamespace>
-    <AssemblyName>Ploeh.AutoFixture.Xunit.UnitTest</AssemblyName>
-    <TargetFrameworkVersion>v3.5</TargetFrameworkVersion>
-    <FileAlignment>512</FileAlignment>
-    <FileUpgradeFlags>
-    </FileUpgradeFlags>
-    <OldToolsVersion>3.5</OldToolsVersion>
-    <UpgradeBackupLocation />
-    <PublishUrl>publish\</PublishUrl>
-    <Install>true</Install>
-    <InstallFrom>Disk</InstallFrom>
-    <UpdateEnabled>false</UpdateEnabled>
-    <UpdateMode>Foreground</UpdateMode>
-    <UpdateInterval>7</UpdateInterval>
-    <UpdateIntervalUnits>Days</UpdateIntervalUnits>
-    <UpdatePeriodically>false</UpdatePeriodically>
-    <UpdateRequired>false</UpdateRequired>
-    <MapFileExtensions>true</MapFileExtensions>
-    <ApplicationRevision>0</ApplicationRevision>
-    <ApplicationVersion>1.0.0.%2a</ApplicationVersion>
-    <IsWebBootstrapper>false</IsWebBootstrapper>
-    <UseApplicationTrust>false</UseApplicationTrust>
-    <BootstrapperEnabled>true</BootstrapperEnabled>
-  </PropertyGroup>
-  <PropertyGroup Condition=" '$(Configuration)|$(Platform)' == 'Debug|AnyCPU' ">
-    <DebugSymbols>true</DebugSymbols>
-    <DebugType>full</DebugType>
-    <Optimize>false</Optimize>
-    <OutputPath>bin\Debug\</OutputPath>
-    <DefineConstants>DEBUG;TRACE</DefineConstants>
-    <ErrorReport>prompt</ErrorReport>
-    <WarningLevel>4</WarningLevel>
-    <CodeAnalysisRuleSet>AllRules.ruleset</CodeAnalysisRuleSet>
-  </PropertyGroup>
-  <PropertyGroup Condition=" '$(Configuration)|$(Platform)' == 'Release|AnyCPU' ">
-    <DebugType>pdbonly</DebugType>
-    <Optimize>true</Optimize>
-    <OutputPath>bin\Release\</OutputPath>
-    <DefineConstants>TRACE</DefineConstants>
-    <ErrorReport>prompt</ErrorReport>
-    <WarningLevel>4</WarningLevel>
-    <CodeAnalysisRuleSet>AllRules.ruleset</CodeAnalysisRuleSet>
-  </PropertyGroup>
-  <ItemGroup>
-    <Reference Include="System" />
-    <Reference Include="System.Core">
-      <RequiredTargetFramework>3.5</RequiredTargetFramework>
-    </Reference>
-    <Reference Include="System.Xml.Linq">
-      <RequiredTargetFramework>3.5</RequiredTargetFramework>
-    </Reference>
-    <Reference Include="System.Data.DataSetExtensions">
-      <RequiredTargetFramework>3.5</RequiredTargetFramework>
-    </Reference>
-    <Reference Include="System.Data" />
-    <Reference Include="System.Xml" />
-    <Reference Include="xunit, Version=1.6.1.1521, Culture=neutral, PublicKeyToken=8d05b1bb7a6fdb6c, processorArchitecture=MSIL">
-      <SpecificVersion>False</SpecificVersion>
-      <HintPath>..\..\Lib\xUnit.net 1.6.1\xunit.dll</HintPath>
-    </Reference>
-    <Reference Include="xunit.extensions, Version=1.6.1.1521, Culture=neutral, PublicKeyToken=8d05b1bb7a6fdb6c, processorArchitecture=MSIL">
-      <SpecificVersion>False</SpecificVersion>
-      <HintPath>..\..\Lib\xUnit.net 1.6.1\xunit.extensions.dll</HintPath>
-    </Reference>
-  </ItemGroup>
-  <ItemGroup>
-    <Compile Include="AutoDataAttributeTest.cs" />
-    <Compile Include="CompositeDataAttributeInsufficientDataTest.cs" />
-    <Compile Include="CompositeDataAttributeSufficientDataTest.cs" />
-    <Compile Include="CompositeDataAttributeTest.cs" />
-    <Compile Include="DependencyConstraints.cs" />
-    <Compile Include="ComposerWithoutADefaultConstructor.cs" />
-    <Compile Include="CustomizeAttributeTest.cs" />
-    <Compile Include="CustomizedFixture.cs" />
-    <Compile Include="DelegatingFixture.cs" />
-    <Compile Include="DelegatingCustomization.cs" />
-    <Compile Include="DelegatingCustomizeAttribute.cs" />
-    <Compile Include="DelegatingSpecimenBuilder.cs" />
-<<<<<<< HEAD
-    <Compile Include="FavorArraysAttributeTest.cs" />
-    <Compile Include="FavorEnumerableAttributeTest.cs" />
-    <Compile Include="FavorListAttributeTest.cs" />
-=======
-    <Compile Include="FakeDataAttribute.cs" />
->>>>>>> c9574258
-    <Compile Include="FrozenAttributeTest.cs" />
-    <Compile Include="GreedyAttributeTest.cs" />
-    <Compile Include="InlineAutoDataAttributeTest.cs" />
-    <Compile Include="ModestAttributeTest.cs" />
-    <Compile Include="MyClass.cs" />
-    <Compile Include="Properties\AssemblyInfo.cs" />
-    <Compile Include="Scenario.cs" />
-  </ItemGroup>
-  <ItemGroup>
-    <ProjectReference Include="..\AutoFixture.xUnit.net\AutoFixture.xUnit.net.csproj">
-      <Project>{266B9F0E-28E5-47CA-9816-ACB6737E7E4D}</Project>
-      <Name>AutoFixture.xUnit.net</Name>
-    </ProjectReference>
-    <ProjectReference Include="..\AutoFixture\AutoFixture.csproj">
-      <Project>{400AC174-9A4A-4C7D-815B-F2A21130A0D1}</Project>
-      <Name>AutoFixture</Name>
-    </ProjectReference>
-    <ProjectReference Include="..\TestTypeFoundation\TestTypeFoundation.csproj">
-      <Project>{7FF65787-F462-4204-BB9D-60B0D1BB6CC1}</Project>
-      <Name>TestTypeFoundation</Name>
-    </ProjectReference>
-  </ItemGroup>
-  <ItemGroup>
-    <BootstrapperPackage Include="Microsoft.Net.Client.3.5">
-      <Visible>False</Visible>
-      <ProductName>.NET Framework 3.5 SP1 Client Profile</ProductName>
-      <Install>false</Install>
-    </BootstrapperPackage>
-    <BootstrapperPackage Include="Microsoft.Net.Framework.3.5.SP1">
-      <Visible>False</Visible>
-      <ProductName>.NET Framework 3.5 SP1</ProductName>
-      <Install>true</Install>
-    </BootstrapperPackage>
-    <BootstrapperPackage Include="Microsoft.Windows.Installer.3.1">
-      <Visible>False</Visible>
-      <ProductName>Windows Installer 3.1</ProductName>
-      <Install>true</Install>
-    </BootstrapperPackage>
-  </ItemGroup>
-  <Import Project="$(MSBuildToolsPath)\Microsoft.CSharp.targets" />
-  <!-- To modify your build process, add your task inside one of the targets below and uncomment it. 
-       Other similar extension points exist, see Microsoft.Common.targets.
-  <Target Name="BeforeBuild">
-  </Target>
-  <Target Name="AfterBuild">
-  </Target>
-  -->
+﻿<?xml version="1.0" encoding="utf-8"?>
+<Project ToolsVersion="4.0" DefaultTargets="Build" xmlns="http://schemas.microsoft.com/developer/msbuild/2003">
+  <PropertyGroup>
+    <Configuration Condition=" '$(Configuration)' == '' ">Debug</Configuration>
+    <Platform Condition=" '$(Platform)' == '' ">AnyCPU</Platform>
+    <ProductVersion>9.0.30729</ProductVersion>
+    <SchemaVersion>2.0</SchemaVersion>
+    <ProjectGuid>{14FADDF9-F0D2-4BD4-B285-FDDAB5762CC4}</ProjectGuid>
+    <OutputType>Library</OutputType>
+    <AppDesignerFolder>Properties</AppDesignerFolder>
+    <RootNamespace>Ploeh.AutoFixture.Xunit.UnitTest</RootNamespace>
+    <AssemblyName>Ploeh.AutoFixture.Xunit.UnitTest</AssemblyName>
+    <TargetFrameworkVersion>v3.5</TargetFrameworkVersion>
+    <FileAlignment>512</FileAlignment>
+    <FileUpgradeFlags>
+    </FileUpgradeFlags>
+    <OldToolsVersion>3.5</OldToolsVersion>
+    <UpgradeBackupLocation />
+    <PublishUrl>publish\</PublishUrl>
+    <Install>true</Install>
+    <InstallFrom>Disk</InstallFrom>
+    <UpdateEnabled>false</UpdateEnabled>
+    <UpdateMode>Foreground</UpdateMode>
+    <UpdateInterval>7</UpdateInterval>
+    <UpdateIntervalUnits>Days</UpdateIntervalUnits>
+    <UpdatePeriodically>false</UpdatePeriodically>
+    <UpdateRequired>false</UpdateRequired>
+    <MapFileExtensions>true</MapFileExtensions>
+    <ApplicationRevision>0</ApplicationRevision>
+    <ApplicationVersion>1.0.0.%2a</ApplicationVersion>
+    <IsWebBootstrapper>false</IsWebBootstrapper>
+    <UseApplicationTrust>false</UseApplicationTrust>
+    <BootstrapperEnabled>true</BootstrapperEnabled>
+  </PropertyGroup>
+  <PropertyGroup Condition=" '$(Configuration)|$(Platform)' == 'Debug|AnyCPU' ">
+    <DebugSymbols>true</DebugSymbols>
+    <DebugType>full</DebugType>
+    <Optimize>false</Optimize>
+    <OutputPath>bin\Debug\</OutputPath>
+    <DefineConstants>DEBUG;TRACE</DefineConstants>
+    <ErrorReport>prompt</ErrorReport>
+    <WarningLevel>4</WarningLevel>
+    <CodeAnalysisRuleSet>AllRules.ruleset</CodeAnalysisRuleSet>
+  </PropertyGroup>
+  <PropertyGroup Condition=" '$(Configuration)|$(Platform)' == 'Release|AnyCPU' ">
+    <DebugType>pdbonly</DebugType>
+    <Optimize>true</Optimize>
+    <OutputPath>bin\Release\</OutputPath>
+    <DefineConstants>TRACE</DefineConstants>
+    <ErrorReport>prompt</ErrorReport>
+    <WarningLevel>4</WarningLevel>
+    <CodeAnalysisRuleSet>AllRules.ruleset</CodeAnalysisRuleSet>
+  </PropertyGroup>
+  <ItemGroup>
+    <Reference Include="System" />
+    <Reference Include="System.Core">
+      <RequiredTargetFramework>3.5</RequiredTargetFramework>
+    </Reference>
+    <Reference Include="System.Xml.Linq">
+      <RequiredTargetFramework>3.5</RequiredTargetFramework>
+    </Reference>
+    <Reference Include="System.Data.DataSetExtensions">
+      <RequiredTargetFramework>3.5</RequiredTargetFramework>
+    </Reference>
+    <Reference Include="System.Data" />
+    <Reference Include="System.Xml" />
+    <Reference Include="xunit, Version=1.6.1.1521, Culture=neutral, PublicKeyToken=8d05b1bb7a6fdb6c, processorArchitecture=MSIL">
+      <SpecificVersion>False</SpecificVersion>
+      <HintPath>..\..\Lib\xUnit.net 1.6.1\xunit.dll</HintPath>
+    </Reference>
+    <Reference Include="xunit.extensions, Version=1.6.1.1521, Culture=neutral, PublicKeyToken=8d05b1bb7a6fdb6c, processorArchitecture=MSIL">
+      <SpecificVersion>False</SpecificVersion>
+      <HintPath>..\..\Lib\xUnit.net 1.6.1\xunit.extensions.dll</HintPath>
+    </Reference>
+  </ItemGroup>
+  <ItemGroup>
+    <Compile Include="AutoDataAttributeTest.cs" />
+    <Compile Include="CompositeDataAttributeInsufficientDataTest.cs" />
+    <Compile Include="CompositeDataAttributeSufficientDataTest.cs" />
+    <Compile Include="CompositeDataAttributeTest.cs" />
+    <Compile Include="DependencyConstraints.cs" />
+    <Compile Include="ComposerWithoutADefaultConstructor.cs" />
+    <Compile Include="CustomizeAttributeTest.cs" />
+    <Compile Include="CustomizedFixture.cs" />
+    <Compile Include="DelegatingFixture.cs" />
+    <Compile Include="DelegatingCustomization.cs" />
+    <Compile Include="DelegatingCustomizeAttribute.cs" />
+    <Compile Include="DelegatingSpecimenBuilder.cs" />
+    <Compile Include="FavorArraysAttributeTest.cs" />
+    <Compile Include="FakeDataAttribute.cs" />
+    <Compile Include="FavorEnumerableAttributeTest.cs" />
+    <Compile Include="FavorListAttributeTest.cs" />
+    <Compile Include="FrozenAttributeTest.cs" />
+    <Compile Include="GreedyAttributeTest.cs" />
+    <Compile Include="InlineAutoDataAttributeTest.cs" />
+    <Compile Include="ModestAttributeTest.cs" />
+    <Compile Include="MyClass.cs" />
+    <Compile Include="Properties\AssemblyInfo.cs" />
+    <Compile Include="Scenario.cs" />
+  </ItemGroup>
+  <ItemGroup>
+    <ProjectReference Include="..\AutoFixture.xUnit.net\AutoFixture.xUnit.net.csproj">
+      <Project>{266B9F0E-28E5-47CA-9816-ACB6737E7E4D}</Project>
+      <Name>AutoFixture.xUnit.net</Name>
+    </ProjectReference>
+    <ProjectReference Include="..\AutoFixture\AutoFixture.csproj">
+      <Project>{400AC174-9A4A-4C7D-815B-F2A21130A0D1}</Project>
+      <Name>AutoFixture</Name>
+    </ProjectReference>
+    <ProjectReference Include="..\TestTypeFoundation\TestTypeFoundation.csproj">
+      <Project>{7FF65787-F462-4204-BB9D-60B0D1BB6CC1}</Project>
+      <Name>TestTypeFoundation</Name>
+    </ProjectReference>
+  </ItemGroup>
+  <ItemGroup>
+    <BootstrapperPackage Include="Microsoft.Net.Client.3.5">
+      <Visible>False</Visible>
+      <ProductName>.NET Framework 3.5 SP1 Client Profile</ProductName>
+      <Install>false</Install>
+    </BootstrapperPackage>
+    <BootstrapperPackage Include="Microsoft.Net.Framework.3.5.SP1">
+      <Visible>False</Visible>
+      <ProductName>.NET Framework 3.5 SP1</ProductName>
+      <Install>true</Install>
+    </BootstrapperPackage>
+    <BootstrapperPackage Include="Microsoft.Windows.Installer.3.1">
+      <Visible>False</Visible>
+      <ProductName>Windows Installer 3.1</ProductName>
+      <Install>true</Install>
+    </BootstrapperPackage>
+  </ItemGroup>
+  <Import Project="$(MSBuildToolsPath)\Microsoft.CSharp.targets" />
+  <!-- To modify your build process, add your task inside one of the targets below and uncomment it. 
+       Other similar extension points exist, see Microsoft.Common.targets.
+  <Target Name="BeforeBuild">
+  </Target>
+  <Target Name="AfterBuild">
+  </Target>
+  -->
 </Project>
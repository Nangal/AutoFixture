--- conflicted
+++ resolved
@@ -1,151 +1,112 @@
-using System;
-using System.Collections.ObjectModel;
-using System.Collections.Generic;
-
-namespace Ploeh.AutoFixture.Kernel
-{
-    /// <summary>
-    /// Tracks any request and passes it on to the container.
-    /// Tracks any returned object from the container and passes it on.
-    /// </summary>
-    public abstract class RequestTracker : ISpecimenBuilder
-<<<<<<< HEAD
-    {
-        private bool skip;
-=======
-	{
-        private readonly ISpecimenBuilder builder;
-        private Func<object, bool> shouldTrack;
->>>>>>> 60a0f63b
-
-        /// <summary>
-        /// Initializes a new instance of the <see cref="RequestTracker"/> class with a decorated
-        /// <see cref="ISpecimenBuilder"/>.
-        /// </summary>
-<<<<<<< HEAD
-        /// <value>The ignored types.</value>
-        public Collection<Type> IgnoredTypes
-        {
-            get;
-            private set;
-=======
-        /// <param name="builder">The <see cref="ISpecimenBuilder"/> to decorate.</param>
-        protected RequestTracker(ISpecimenBuilder builder)
-        {
-            if (builder == null)
-            {
-                throw new ArgumentNullException("builder");
-            }
-
-            this.builder = builder;
-            this.TrackSpecification = r => true;
->>>>>>> 60a0f63b
-        }
-
-        /// <summary>
-        /// Gets or sets a filter for tracking
-        /// </summary>
-<<<<<<< HEAD
-        protected RequestTracker()
-        {
-            IgnoredTypes = new Collection<Type>();
-=======
-        /// <remarks>
-        /// <para>
-        /// By default, <see cref="TrackSpecification"/> tracks all requests and created Specimens,
-        /// but you can provide a custom filter to only allow certain requests to be tracked.
-        /// </para>
-        /// <para>
-        /// As this is a variation of the Specification pattern, the filter must return
-        /// <see langword="true"/> to allow the request to be tracked.
-        /// </para>
-        /// </remarks>
-        public Func<object, bool> TrackSpecification
-        {
-            get { return this.shouldTrack; }
-            set 
-            {
-                if (value == null)
-                {
-                    throw new ArgumentNullException("value");
-                }
-
-                this.shouldTrack = value;
-            }
->>>>>>> 60a0f63b
-        }
-
-        /// <summary>
-        /// Tracks the specimen creation request.
-        /// </summary>
-        /// <param name="request">The request that describes what to create.</param>
-        /// <param name="container">A container that can be used to create other specimens.</param>
-        /// <returns>
-        /// The requested specimen if possible; otherwise a <see cref="NoSpecimen"/> instance.
-        /// </returns>
-        /// <remarks>
-        /// 	<para>
-        /// The <paramref name="request"/> can be any object, but will often be a
-        /// <see cref="Type"/> or other <see cref="System.Reflection.MemberInfo"/> instances.
-        /// </para>
-        /// </remarks>
-<<<<<<< HEAD
-        public object Create(object request, ISpecimenContainer container)
-        {
-            // Avoid tracking self
-            if (skip)
-            {
-                skip = false;
-                return new NoSpecimen(request);
-            }
-
-            if (!IgnoredTypes.Contains(request.GetType()))
-                TrackRequest(request);
-
-            object interceptCreate = GetCreationInterception();
-            if (interceptCreate is NoSpecimen == false)
-            {
-                TrackCreatedSpecimen(interceptCreate);
-                return interceptCreate;
-            }
-
-            skip = true;
-            object specimen = container.Create(request);
-            if (!IgnoredTypes.Contains(request.GetType()))
-                TrackCreatedSpecimen(specimen);
-            return specimen;
-        }
-
-        protected virtual object GetCreationInterception()
-        {
-            return new NoSpecimen();
-        }
-=======
-		public object Create(object request, ISpecimenContainer container)
-		{
-            if (this.shouldTrack(request))
-            {
-                this.TrackRequest(request);
-            }
-            object specimen = this.builder.Create(request, container);
-            if (this.shouldTrack(request))
-            {
-                this.TrackCreatedSpecimen(specimen);
-            }
-			return specimen;
-		}
->>>>>>> 60a0f63b
-
-        /// <summary>
-        /// Invoked when a request is tracked.
-        /// </summary>
-        /// <param name="request">The request.</param>
-        protected abstract void TrackRequest(object request);
-
-        /// <summary>
-        /// Invoked when a created specimen is tracked.
-        /// </summary>
-        /// <param name="specimen">The specimen.</param>
-        protected abstract void TrackCreatedSpecimen(object specimen);
-    }
+using System;
+using System.Collections.ObjectModel;
+using System.Collections.Generic;
+
+namespace Ploeh.AutoFixture.Kernel
+{
+    /// <summary>
+    /// Tracks any request and passes it on to the container.
+    /// Tracks any returned object from the container and passes it on.
+    /// </summary>
+    public abstract class RequestTracker : ISpecimenBuilder
+    {
+        private readonly ISpecimenBuilder builder;
+        private Func<object, bool> shouldTrack;
+
+        /// <summary>
+        /// Initializes a new instance of the <see cref="RequestTracker"/> class with a decorated
+        /// <see cref="ISpecimenBuilder"/>.
+        /// </summary>
+        /// <param name="builder">The <see cref="ISpecimenBuilder"/> to decorate.</param>
+        protected RequestTracker(ISpecimenBuilder builder)
+        {
+            if (builder == null)
+            {
+                throw new ArgumentNullException("builder");
+            }
+
+            this.builder = builder;
+            this.TrackSpecification = r => true;
+        }
+
+        /// <summary>
+        /// Gets or sets a filter for tracking
+        /// </summary>
+        /// <remarks>
+        /// <para>
+        /// By default, <see cref="TrackSpecification"/> tracks all requests and created Specimens,
+        /// but you can provide a custom filter to only allow certain requests to be tracked.
+        /// </para>
+        /// <para>
+        /// As this is a variation of the Specification pattern, the filter must return
+        /// <see langword="true"/> to allow the request to be tracked.
+        /// </para>
+        /// </remarks>
+        public Func<object, bool> TrackSpecification
+        {
+            get { return this.shouldTrack; }
+            set 
+            {
+                if (value == null)
+                {
+                    throw new ArgumentNullException("value");
+                }
+
+                this.shouldTrack = value;
+            }
+        }
+
+        /// <summary>
+        /// Tracks the specimen creation request.
+        /// </summary>
+        /// <param name="request">The request that describes what to create.</param>
+        /// <param name="container">A container that can be used to create other specimens.</param>
+        /// <returns>
+        /// The requested specimen if possible; otherwise a <see cref="NoSpecimen"/> instance.
+        /// </returns>
+        /// <remarks>
+        /// 	<para>
+        /// The <paramref name="request"/> can be any object, but will often be a
+        /// <see cref="Type"/> or other <see cref="System.Reflection.MemberInfo"/> instances.
+        /// </para>
+        /// </remarks>
+        public object Create(object request, ISpecimenContainer container)
+        {
+            if (this.shouldTrack(request))
+            {
+                this.TrackRequest(request);
+            }
+            
+            object interceptCreate = GetCreationInterception();
+            if (interceptCreate is NoSpecimen == false)
+            {
+                this.TrackCreatedSpecimen(interceptCreate);
+                return interceptCreate;
+            }
+            
+            object specimen = this.builder.Create(request, container);
+            if (this.shouldTrack(request))
+                TrackRequest(request);
+            
+
+            return specimen;
+        }
+
+        protected virtual object GetCreationInterception()
+        {
+            return new NoSpecimen();
+        }
+
+        /// <summary>
+        /// Invoked when a request is tracked.
+        /// </summary>
+        /// <param name="request">The request.</param>
+        protected abstract void TrackRequest(object request);
+
+        /// <summary>
+        /// Invoked when a created specimen is tracked.
+        /// </summary>
+        /// <param name="specimen">The specimen.</param>
+        protected abstract void TrackCreatedSpecimen(object specimen);
+    }
 }